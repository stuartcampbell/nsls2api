--- conflicted
+++ resolved
@@ -62,10 +62,6 @@
     universal_proposal_system_api_url: HttpUrl = "https://ups.servicenowservices.com/api"
     universal_proposal_system_api_user: str | None = ""
     universal_proposal_system_api_password : str | None = ""
-<<<<<<< HEAD
-
-=======
->>>>>>> 5beb056a
 
     model_config = SettingsConfigDict(
         env_file=str(Path(__file__).parent.parent / ".env"), extra='ignore',
