--- conflicted
+++ resolved
@@ -4,17 +4,12 @@
 from beanie.odm.operators.find.array import ElemMatch
 from beanie.operators import And, In, RegEx, Text
 
-<<<<<<< HEAD
-from nsls2api.models.proposals import Proposal, User, ProposalIdView
 from nsls2api.api.models.proposal_model import (
     ProposalDiagnostics,
     ProposalFullDetails,
 )
-=======
-from nsls2api.api.models.proposal_model import ProposalFullDetails
 from nsls2api.infrastructure.logging import logger
 from nsls2api.models.proposals import Proposal, ProposalIdView, User
->>>>>>> ed9c6d63
 from nsls2api.services import beamline_service, pass_service
 
 
