--- conflicted
+++ resolved
@@ -100,11 +100,8 @@
     return f"test-sic-{str(proposal_id)}"
 
 
-<<<<<<< HEAD
-async def proposal_by_id(proposal_id: int) -> Optional[Proposal]:
-=======
+
 async def proposal_by_id(proposal_id: str) -> Optional[Proposal]:
->>>>>>> 2c787b83
     """
     Retrieve a single proposal by its ID.
 
@@ -436,7 +433,6 @@
     return proposal_diagnostics
 
 
-<<<<<<< HEAD
 async def generate_fake_proposal_id() -> int:
     proposal_id_already_exists = True
 
@@ -521,7 +517,8 @@
     await Proposal.insert_one(proposal)
 
     return proposal
-=======
+
+  
 async def convert_ups_proposal_type(ups_proposal_type: UpsProposalType) -> ProposalType:
     
     facility = await facility_service.facility_by_ups_id(ups_proposal_type.u_facility.value)
@@ -540,4 +537,3 @@
         ups_type=ups_proposal_type.u_type.value,
         active=string_to_bool(ups_proposal_type.u_active.value),
     )
->>>>>>> 2c787b83
