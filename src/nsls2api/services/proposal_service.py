--- conflicted
+++ resolved
@@ -289,13 +289,7 @@
             groups_acl.append({f"n2sn-right-dataadmin-{beamline_tla}": "rw"})
 
             directory = {
-<<<<<<< HEAD
-                "path": str(
-                    data_root / "proposals" / str(cycle) / proposal.data_session
-                ),
-=======
                 "path": str(data_root / "proposals" / str(cycle) / proposal.data_session),
->>>>>>> 0e6aaff4
                 "owner": "nsls2data",
                 "group": proposal.data_session,
                 "group_writable": True,
