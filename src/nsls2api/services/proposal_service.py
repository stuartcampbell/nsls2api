--- conflicted
+++ resolved
@@ -91,14 +91,9 @@
     return data_sessions
 
 
-<<<<<<< HEAD
 def generate_data_session_for_proposal(proposal_id: str, prefix="pass") -> str:
     return f"{prefix}-{(proposal_id.lower())}"
 
-=======
-def generate_data_session_for_proposal(proposal_id: str) -> str:
-    return f"pass-{str(proposal_id)}"
->>>>>>> b66e2017
 
 
 def slack_channel_name_for_proposal(proposal_id: str) -> str:
@@ -106,10 +101,6 @@
     return f"test-sic-{str(proposal_id)}"
 
 
-<<<<<<< HEAD
-
-=======
->>>>>>> b66e2017
 async def proposal_by_id(proposal_id: str) -> Optional[Proposal]:
     """
     Retrieve a single proposal by its ID.
@@ -544,15 +535,15 @@
 
     return proposal
 
-  
+
 async def convert_ups_proposal_type(ups_proposal_type: UpsProposalType) -> ProposalType:
-    
+
     facility = await facility_service.facility_by_ups_id(ups_proposal_type.u_facility.value)
     if facility is None:
         error_message = f"Facility {ups_proposal_type.u_facility.display_value} not found.  Check that the facilities have been synchronized."
         logger.error(error_message)
         raise LookupError(error_message)
-    
+
     return ProposalType(
         code=None,
         facility_id=facility.facility_id,
