--- conflicted
+++ resolved
@@ -9,9 +9,7 @@
 from nsls2api.api.models.person_model import ActiveDirectoryUser
 from nsls2api.models.beamlines import Beamline
 from nsls2api.models.pass_models import PassCycle
-<<<<<<< HEAD
-from nsls2api.services import beamline_service, bnlpeople_service, facility_service, n2sn_service, pass_service, proposal_service
-=======
+
 from nsls2api.models.universalproposal_models import (
     UpsCycle,
     UpsProposalRecord,
@@ -21,11 +19,11 @@
     beamline_service,
     bnlpeople_service,
     facility_service,
+    n2sn_service,
     pass_service,
     proposal_service,
     universalproposal_service,
 )
->>>>>>> 2c787b83
 
 from nsls2api.infrastructure.logging import logger
 from nsls2api.models.cycles import Cycle
