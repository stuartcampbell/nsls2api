--- conflicted
+++ resolved
@@ -1,4 +1,5 @@
 import datetime
+from typing import Optional
 
 from beanie import UpdateResponse
 from beanie.operators import AddToSet, Set
@@ -7,7 +8,9 @@
 from nsls2api.api.models.facility_model import FacilityName
 from nsls2api.api.models.person_model import ActiveDirectoryUser
 from nsls2api.models.beamlines import Beamline
-<<<<<<< HEAD
+from nsls2api.models.pass_models import PassCycle, PassProposalType
+from nsls2api.services import beamline_service, bnlpeople_service, facility_service, n2sn_service, pass_service, \
+    proposal_service
 from nsls2api.models.pass_models import PassCycle
 
 from nsls2api.models.universalproposal_models import (
@@ -24,11 +27,6 @@
     proposal_service,
     universalproposal_service,
 )
-=======
-from nsls2api.models.pass_models import PassCycle, PassProposalType
-from nsls2api.services import beamline_service, bnlpeople_service, facility_service, n2sn_service, pass_service, \
-    proposal_service
->>>>>>> b66e2017
 
 from nsls2api.infrastructure.logging import logger
 from nsls2api.models.cycles import Cycle
@@ -47,29 +45,10 @@
     start_time = datetime.datetime.now()
 
     facility_list = await facility_service.all_facilities()
-    facility_username_list = []
     for facility in facility_list:
         logger.info(f"Synchronizing data admins for facility {facility.facility_id}.")
         data_admin_group_name = await facility_service.data_admin_group(facility.facility_id)
         if data_admin_group_name:
-<<<<<<< HEAD
-            ad_users : list[ActiveDirectoryUser]= await n2sn_service.get_users_in_group(data_admin_group_name)
-            if ad_users is not None:
-                facility_username_list = [u['sAMAccountName'] for u in ad_users if u['sAMAccountName'] is not None]
-            await facility_service.update_data_admins(facility.facility_id, facility_username_list)
-    time_taken = datetime.datetime.now() - start_time
-    logger.info(f"Facility Data Admin permissions synchronized in {time_taken.total_seconds():,.2f} seconds")
-
-    beamline_list : Beamline = await beamline_service.all_beamlines()
-    beamline_username_list = []
-    for beamline in beamline_list:
-        logger.info(f"Synchronizing data admins for beamline {beamline.name}.")
-        data_admin_group_name = await beamline_service.data_admin_group(beamline.name)
-        ad_users : list[ActiveDirectoryUser]= await n2sn_service.get_users_in_group(data_admin_group_name)
-        if ad_users is not None:
-            beamline_username_list = [u['sAMAccountName'] for u in ad_users if u['sAMAccountName'] is not None]
-        await beamline_service.update_data_admins(beamline.name, beamline_username_list)
-=======
             ad_users: list[ActiveDirectoryUser] = await n2sn_service.get_users_in_group(data_admin_group_name)
             username_list = [u['sAMAccountName'] for u in ad_users if u['sAMAccountName'] is not None]
             logger.info(f"Setting user list = {username_list} ")
@@ -88,7 +67,6 @@
             ad_users: list[ActiveDirectoryUser] = await n2sn_service.get_users_in_group(data_admin_group_name)
             username_list = [u['sAMAccountName'] for u in ad_users if u['sAMAccountName'] is not None]
             await beamline_service.update_data_admins(beamline.name, username_list)
->>>>>>> b66e2017
 
         time_taken = datetime.datetime.now() - start_time
         logger.info(f"Beamline Data Admin permissions synchronized in {time_taken.total_seconds():,.2f} seconds")
@@ -232,7 +210,7 @@
         for resource in saf.Resources:
             beamline = await beamline_service.beamline_by_pass_id(str(resource.ID))
             if beamline:
-                beamline_list.append(beamline.name)
+                saf_beamline_list.append(beamline.name)
 
         saf_list.append(
             SafetyForm(
@@ -403,12 +381,6 @@
     cycles = await Cycle.find(Cycle.facility == facility).to_list()
 
     for individual_cycle in cycles:
-<<<<<<< HEAD
-        logger.info(
-            f"Updating proposals with information for cycle {individual_cycle.name}."
-        )
-        await update_proposals_with_cycle(individual_cycle.name)
-=======
         if sync_source == JobSyncSource.PASS:
             if individual_cycle:
                 logger.info(
@@ -418,7 +390,6 @@
             else:
                 logger.warning(f"The cycle {individual_cycle} is not valid.")
                 return
->>>>>>> b66e2017
 
     time_taken = datetime.datetime.now() - start_time
     logger.info(
