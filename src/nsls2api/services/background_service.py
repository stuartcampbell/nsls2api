--- conflicted
+++ resolved
@@ -6,13 +6,8 @@
 import bson
 
 from nsls2api.infrastructure.logging import logger
-<<<<<<< HEAD
 from nsls2api.models.jobs import BackgroundJob, JobActions, JobStatus, JobSyncParameters, JobSyncSource
-from nsls2api.services import sync_service 
-=======
-from nsls2api.models.jobs import BackgroundJob, JobActions, JobStatus, JobSyncParameters
 from nsls2api.services import sync_service
->>>>>>> b66e2017
 
 
 async def create_background_job(
@@ -116,11 +111,7 @@
                     await sync_service.worker_synchronize_dataadmins()
                 case JobActions.update_cycle_information:
                     logger.info(
-<<<<<<< HEAD
-                        f"Processing job {job.id} to update cycle information for the {job.sync_parameters.facility} facilty."
-=======
                         f"Processing job {job.id} to update cycle information for the {job.sync_parameters.facility} facility (from {job.sync_parameters.sync_source})."
->>>>>>> b66e2017
                     )
                     await sync_service.worker_update_proposal_to_cycle_mapping(
                         job.sync_parameters.facility, job.sync_parameters.sync_source
