--- conflicted
+++ resolved
@@ -58,19 +58,9 @@
 async def get_person_by_id(lifenumber: str) -> Optional[BNLPerson]:
     if lifenumber is None:
         return None
-<<<<<<< HEAD
-    try: 
-        url = f"{base_url}/api/BNLPeople?employeeNumber={lifenumber}"
-        person = await _call_bnlpeople_webservice(url)
-    except HTTPStatusError as e:
-        logger.error(f"Error calling BNLPeople webservice: {e}")
-        return None
-=======
 
     url = f"{base_url}/api/BNLPeople?employeeNumber={lifenumber}"
     person = await _call_bnlpeople_webservice(url)
-
->>>>>>> b66e2017
     if len(person) == 0 or len(person) > 1:
         raise LookupError(
             f"BNL People could not find a person with an employee/life number of '{lifenumber}'"
