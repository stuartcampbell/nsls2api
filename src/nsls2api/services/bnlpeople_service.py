from typing import Optional, List

from httpx import HTTPStatusError

from nsls2api.infrastructure.logging import logger

from nsls2api.services.helpers import _call_async_webservice_with_client
from nsls2api.api.models.person_model import BNLPerson
from nsls2api.infrastructure.app_setup import httpx_client_wrapper

base_url = "https://api.bnl.gov/BNLPeople"


async def _call_bnlpeople_webservice(url: str):
    return await _call_async_webservice_with_client(url, client=httpx_client_wrapper())


async def get_all_people():
    url = f"{base_url}/api/BNLPeople"
    people = await _call_bnlpeople_webservice(url)
    return people


async def get_person_by_username(username: str) -> Optional[BNLPerson]:
    url = f"{base_url}/api/BNLPeople?accountName={username}"
    person = await _call_bnlpeople_webservice(url)
    if len(person) == 0 or len(person) > 1:
        raise LookupError(
            f"BNL People could not find a person with a username of '{username}'"
        )
    return BNLPerson(**person[0])


<<<<<<< HEAD
async def get_username_by_id(lifenumber: str) -> Optional[str]:
    if lifenumber is None:
        return None

    url = f"{base_url}/api/BNLPeople?employeeNumber={lifenumber}"
    person = await _call_bnlpeople_webservice(url)
    if len(person) == 0 or len(person) > 1:
        logger.warning(
            f"BNL People could not find a person with an employee/life number of '{lifenumber}'"
        )
        return None

    # Let's check that the response validates
    bnl_person = BNLPerson(**person[0])

    # Guard against the BNLPeople API giving us an empty string.
    if len(bnl_person.ActiveDirectoryName) > 0:
        return bnl_person.ActiveDirectoryName
    else:
        return None


=======
>>>>>>> 2c787b83
async def get_person_by_id(lifenumber: str) -> Optional[BNLPerson]:
    if lifenumber is None:
        return None
    try: 
        url = f"{base_url}/api/BNLPeople?employeeNumber={lifenumber}"
        person = await _call_bnlpeople_webservice(url)
    except HTTPStatusError as e:
        logger.error(f"Error calling BNLPeople webservice: {e}")
        return None
    if len(person) == 0 or len(person) > 1:
        raise LookupError(
            f"BNL People could not find a person with an employee/life number of '{lifenumber}'"
        )
    return BNLPerson(**person[0])


async def get_person_by_email(email: str) -> Optional[BNLPerson]:
    url = f"{base_url}/api/BNLPeople?email={email}"
    person = await _call_bnlpeople_webservice(url)
    if len(person) == 0 or len(person) > 1:
        raise LookupError(
            f"BNL People could not find a person with an email of '{email}'"
        )
    return BNLPerson(**person[0])


async def get_username_by_id(lifenumber: str) -> Optional[str]:
    if lifenumber is None:
        return None
    bnl_person = await get_person_by_id(lifenumber)
    if bnl_person is None:
        return None
    return bnl_person.ActiveDirectoryName


async def get_username_by_email(email: str) -> Optional[str]:
    if email is None:
        return None
    bnl_person = await get_person_by_email(email)
    if bnl_person is None:
        return None
    return bnl_person.ActiveDirectoryName


async def get_people_by_department(
    department_code: str,
) -> Optional[List[BNLPerson]]:
    url = f"{base_url}/api/BNLPeople?departmentCode={department_code}"
    people = await _call_bnlpeople_webservice(url)
    if len(people) == 0:
        raise LookupError(
            f"BNL People could not find a person with the department code of '{department_code}'"
        )
    people_in_department = [BNLPerson(**p) for p in people]
    return people_in_department


async def get_people_by_status(status: str):
    if status.title() not in ("Active", "Inactive", "Pending"):
        raise ValueError("Status must be either 'Active', 'Inactive', 'Pending'")
    url = f"{base_url}/api/BNLPeople?status={status}"
    people = await _call_bnlpeople_webservice(url)
    return people


async def get_people_by_calcstatus(calculated_status: str):
    if calculated_status.title() not in ("Active", "Inactive"):
        raise ValueError("Calculated Status must be either 'Active', 'Inactive'")
    url = f"{base_url}/api/BNLPeople?status={calculated_status}"
    people = await _call_bnlpeople_webservice(url)
    return people<|MERGE_RESOLUTION|>--- conflicted
+++ resolved
@@ -31,7 +31,6 @@
     return BNLPerson(**person[0])
 
 
-<<<<<<< HEAD
 async def get_username_by_id(lifenumber: str) -> Optional[str]:
     if lifenumber is None:
         return None
@@ -54,8 +53,6 @@
         return None
 
 
-=======
->>>>>>> 2c787b83
 async def get_person_by_id(lifenumber: str) -> Optional[BNLPerson]:
     if lifenumber is None:
         return None
