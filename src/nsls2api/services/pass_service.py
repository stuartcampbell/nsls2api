from typing import Optional

from pydantic import ValidationError

from nsls2api.api.models.facility_model import FacilityName
from nsls2api.infrastructure import config
from nsls2api.infrastructure.logging import logger
from nsls2api.services.helpers import httpx_client_wrapper
from nsls2api.models.cycles import Cycle
from nsls2api.models.pass_models import (
    PassAllocation,
    PassCycle,
    PassProposal,
    PassProposalType,
    PassSaf,
)
from nsls2api.services import facility_service
from nsls2api.services.helpers import _call_async_webservice_with_client

settings = config.get_settings()

api_key = settings.pass_api_key
base_url = settings.pass_api_url


class PassException(Exception):
    pass


async def _call_pass_webservice(url: str):
    return await _call_async_webservice_with_client(url, client=httpx_client_wrapper())


async def get_proposal(
    proposal_id: str, facility: FacilityName = FacilityName.nsls2
) -> Optional[PassProposal]:
    pass_facility = await facility_service.pass_id_for_facility(facility)

    if not pass_facility:
        error_message: str = f"Facility {facility} does not have a PASS ID."
        logger.error(error_message)
        raise PassException(error_message)

    url = f"{base_url}/Proposal/GetProposal/{api_key}/{pass_facility}/{proposal_id}"

    try:
        pass_proposal = await _call_pass_webservice(url)
        proposal = PassProposal(**pass_proposal)
    except ValidationError as error:
        error_message = (
            f"Error validating data received from PASS for proposal {proposal_id}."
        )
        logger.error(error_message)
        raise PassException(error_message) from error
    except Exception as error:
        error_message = f"Error retrieving proposal {proposal_id} from PASS."
        logger.exception(error_message)
        raise PassException(error_message) from error

    return proposal


async def get_proposal_types(
    facility: FacilityName = FacilityName.nsls2,
) -> Optional[list[PassProposalType]]:
    pass_facility = await facility_service.pass_id_for_facility(facility)

    if not pass_facility:
        error_message: str = f"Facility {facility} does not have a PASS ID."
        logger.error(error_message)
        raise PassException(error_message)

    url = f"{base_url}/Proposal/GetProposalTypes/{api_key}/{pass_facility}"

    try:
        pass_proposal_types_list = await _call_pass_webservice(url)
        proposal_types = []
        if pass_proposal_types_list and len(pass_proposal_types_list) > 0:
            for proposal_type in pass_proposal_types_list:
                proposal_types.append(PassProposalType(**proposal_type))
    except ValidationError as error:
        error_message = f"Error validating data received from PASS for proposal type for the {facility} facility."
        logger.error(error_message)
        raise PassException(error_message) from error
    except Exception as error:
        error_message = "Error retrieving proposal types from PASS."
        logger.exception(error_message)
        raise PassException(error_message) from error

    return proposal_types


async def get_saf_from_proposal(
    proposal_id: str, facility: FacilityName = FacilityName.nsls2
) -> Optional[list[PassSaf]]:
    pass_facility = await facility_service.pass_id_for_facility(facility)

    if not pass_facility:
        error_message: str = f"Facility {facility} does not have a PASS ID."
        logger.error(error_message)
        raise PassException(error_message)

    url = f"{base_url}/SAF/GetSAFsByProposal/{api_key}/{pass_facility}/{proposal_id}"
    try:
        pass_saf_list = await _call_pass_webservice(url)
        saf_list = []
        if pass_saf_list and len(pass_saf_list) > 0:
            for saf in pass_saf_list:
                saf_list.append(PassSaf(**saf))
    except ValidationError as error:
        error_message = (
            f"Error validating SAF data received from PASS for proposal {proposal_id}."
        )
        logger.error(error_message)
        raise PassException(error_message) from error
    except Exception as error:
        error_message = f"Error retrieving SAFs for proposal {proposal_id} from PASS."
        logger.exception(error_message)
        raise PassException(error_message) from error

    return saf_list


<<<<<<< HEAD
async def get_commissioning_proposals_by_year(year: str, facility_name: FacilityName = FacilityName.nsls2) -> Optional[list[PassProposal]]:

    pass_facility = await facility_service.pass_id_for_facility(facility_name)
=======
async def get_commissioning_proposals_by_year(
    year: str, facility: FacilityName = FacilityName.nsls2
) -> Optional[list[PassProposal]]:
    pass_facility = await facility_service.pass_id_for_facility(facility)
>>>>>>> 730d8804
    if not pass_facility:
        error_message: str = f"Facility {facility_name} does not have a PASS ID."
        logger.error(error_message)
        raise PassException(error_message)

    # The PASS ID for commissioning proposals is 300005
    url = f"{base_url}/Proposal/GetProposalsByType/{api_key}/{pass_facility}/{year}/300005/NULL"

    try:
        pass_commissioning_proposals = await _call_pass_webservice(url)
        commissioning_proposal_list = []
        if pass_commissioning_proposals and len(pass_commissioning_proposals) > 0:
            for commissioning_proposal in pass_commissioning_proposals:
                commissioning_proposal_list.append(
                    PassProposal(**commissioning_proposal)
                )
    except ValidationError as error:
        error_message = f"Error validating commissioning proposal data received from PASS for year {str(year)} at {facility_name} facility."
        logger.error(error_message)
        raise PassException(error_message) from error
    except Exception as error:
        error_message = f"Error retrieving commissioning proposal information from PASS for year {str(year)} at {facility_name} facility."
        logger.exception(error_message)
        raise PassException(error_message) from error

    return commissioning_proposal_list


async def get_pass_resources():
    url = f"{base_url}/Resource/GetResources/{api_key}/NSLS-II"
    resources = await _call_pass_webservice(url)
    return resources


async def get_cycles(
    facility: FacilityName = FacilityName.nsls2,
) -> Optional[list[PassCycle]]:
    pass_facility = await facility_service.pass_id_for_facility(facility)

    if not pass_facility:
        error_message: str = f"Facility {facility} does not have a PASS ID."
        logger.error(error_message)
        raise PassException(error_message)

    url = f"{base_url}/Proposal/GetCycles/{api_key}/{pass_facility}"
    logger.info(f"Getting cycles from PASS for {facility} facility.")

    try:
        pass_cycle_list = await _call_pass_webservice(url)
        cycles = []
        if pass_cycle_list and len(pass_cycle_list) > 0:
            for cycle in pass_cycle_list:
                cycles.append(PassCycle(**cycle))
    except ValidationError as error:
        error_message = f"Error validating cycle data received from PASS for the {facility} facility."
        logger.error(error_message)
        raise PassException(error_message) from error
    except Exception as error:
        error_message = "Error retrieving cycle information from PASS."
        logger.exception(error_message)
        raise PassException(error_message) from error

    return cycles


async def get_proposals_allocated_by_cycle(
    cycle_name: str, facility: FacilityName = FacilityName.nsls2
) -> Optional[list[PassAllocation]]:
    pass_facility = await facility_service.pass_id_for_facility(facility)
    if not pass_facility:
        error_message: str = f"Facility {facility} does not have a PASS ID."
        logger.error(error_message)
        raise PassException(error_message)

    cycle = await Cycle.find_one(Cycle.name == cycle_name)
    if not cycle:
        error_message: str = f"Could not find a cycle with the name {cycle_name}."
        logger.error(error_message)
        raise PassException(error_message)

    url = f"{base_url}/Proposal/GetProposalsAllocatedByCycle/{api_key}/{pass_facility}/{cycle.pass_id}/null"

    try:
        pass_allocated_proposals = await _call_pass_webservice(url)
        allocated_proposals = []
        if pass_allocated_proposals and len(pass_allocated_proposals) > 0:
            for allocation in pass_allocated_proposals:
                allocated_proposals.append(PassAllocation(**allocation))
    except ValidationError as error:
        error_message = f"Error validating allocated proposal data received from PASS for the {cycle} cycle at {facility} facility."
        logger.error(error_message)
        raise PassException(error_message) from error
    except Exception as error:
        error_message = f"Error retrieving allocated proposal information from PASS for the {cycle} cycle at {facility} facility."
        logger.exception(error_message)
        raise PassException(error_message) from error

    return allocated_proposals


async def get_proposals_allocated(
    facility: FacilityName = FacilityName.nsls2,
) -> Optional[list[PassAllocation]]:
    pass_facility = await facility_service.pass_id_for_facility(facility)

    if not pass_facility:
        error_message: str = f"Facility {facility} does not have a PASS ID."
        logger.error(error_message)
        raise PassException(error_message)

    url = f"{base_url}/Proposal/GetProposalsAllocated/{api_key}/{pass_facility}"

    try:
        pass_allocated_proposals = await _call_pass_webservice(url)
        allocated_proposals = []
        if pass_allocated_proposals and len(pass_allocated_proposals) > 0:
            for allocation in pass_allocated_proposals:
                allocated_proposals.append(PassAllocation(**allocation))
    except ValidationError as error:
        error_message = f"Error validating allocated proposal data received from PASS at {facility} facility."
        logger.error(error_message)
        raise PassException(error_message) from error
    except Exception as error:
        error_message = f"Error retrieving allocated proposal information from PASS at {facility} facility."
        logger.exception(error_message)
        raise PassException(error_message) from error

    return allocated_proposals


async def get_proposals_by_person(bnl_id: str):
    url = f"{base_url}/Proposal/GetProposalsByPerson/{api_key}/NSLS-II/null/null/{bnl_id}/null"
    print(url)
    proposals = await _call_pass_webservice(url)
    return proposals<|MERGE_RESOLUTION|>--- conflicted
+++ resolved
@@ -121,16 +121,9 @@
     return saf_list
 
 
-<<<<<<< HEAD
 async def get_commissioning_proposals_by_year(year: str, facility_name: FacilityName = FacilityName.nsls2) -> Optional[list[PassProposal]]:
 
     pass_facility = await facility_service.pass_id_for_facility(facility_name)
-=======
-async def get_commissioning_proposals_by_year(
-    year: str, facility: FacilityName = FacilityName.nsls2
-) -> Optional[list[PassProposal]]:
-    pass_facility = await facility_service.pass_id_for_facility(facility)
->>>>>>> 730d8804
     if not pass_facility:
         error_message: str = f"Facility {facility_name} does not have a PASS ID."
         logger.error(error_message)
