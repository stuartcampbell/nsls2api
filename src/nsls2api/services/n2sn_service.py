--- conflicted
+++ resolved
@@ -18,28 +18,14 @@
     :return: An instance of ActiveDirectoryUserGroups that contains information about the groups the user belongs to. Returns None if the user is not found or if there are multiple users with the same username.
     """
 
-<<<<<<< HEAD
-    try:
-        with ADObjects(
-=======
     with ADObjects(
->>>>>>> b66e2017
             settings.active_directory_server,
             user_search=settings.n2sn_user_search,
             group_search=settings.n2sn_group_search,
             authenticate=False,
             ca_certs_file=settings.bnlroot_ca_certs_file,
-<<<<<<< HEAD
-        ) as ad:
-            user_details = ad.get_group_by_samaccountname(username)
-    except Exception as e:
-        logger.error(f"Error: {e}")
-        return None
-
-=======
     ) as ad:
         user_details = ad.get_group_by_samaccountname(username)
->>>>>>> b66e2017
     if len(user_details) == 0 or len(user_details) > 1:
         return None
 
@@ -103,30 +89,14 @@
     :return: A list of `ActiveDirectoryUser` objects representing the users in the specified group.
 
     """
-<<<<<<< HEAD
-    logger.debug(f"Getting users in group: {group}")
-
-    try:
-        with ADObjects(
-=======
     with ADObjects(
->>>>>>> b66e2017
             settings.active_directory_server,
             user_search=settings.n2sn_user_search,
             group_search=settings.n2sn_group_search,
             authenticate=False,
             ca_certs_file=settings.bnlroot_ca_certs_file,
-<<<<<<< HEAD
-        ) as ad:
-            users = ad.get_group_members(group)
-    except Exception as e:
-        logger.error(f"N2SN Service Error: {e}")
-        return None
-
-=======
     ) as ad:
         users = ad.get_group_members(group)
->>>>>>> b66e2017
     return users
 
 
