--- conflicted
+++ resolved
@@ -27,11 +27,8 @@
     SlackConversation,
 )
 from nsls2api.services import (
-<<<<<<< HEAD
     beamline_service,
     facility_service,
-=======
->>>>>>> 43518344
     proposal_service,
     slack_service,
 )
