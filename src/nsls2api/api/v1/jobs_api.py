from typing import Optional
import bson
import fastapi
from fastapi import Depends, Request

from nsls2api.api.models.facility_model import FacilityName
from nsls2api.infrastructure.security import get_current_user
from nsls2api.models.jobs import (
    BackgroundJob,
    JobActions,
    JobSyncParameters,
    JobSyncSource,
)
from nsls2api.services import background_service

SYNC_ROUTES_IN_SCHEMA = False

router = fastapi.APIRouter(tags=["jobs"])


@router.get("/jobs/check-status/{job_id}")
async def check_job_status(request: Request, job_id: str):
    """
    Check the status of a background job.

    :param job_id: The ID of the job to check.
    :return: The status of the job.
    """

    job = await background_service.job_by_id(bson.ObjectId(job_id))
    if job is None:
        return fastapi.responses.JSONResponse(
            {"error": f"Job {job_id} not found"},
            status_code=fastapi.status.HTTP_404_NOT_FOUND,
        )
    else:
        return job.processing_status


@router.get("/sync/dataadmins", dependencies=[Depends(get_current_user)], include_in_schema=SYNC_ROUTES_IN_SCHEMA, tags=["sync"])
async def sync_dataadmins(request: Request) -> BackgroundJob:
    job = await background_service.create_background_job(JobActions.synchronize_admins)
    return job

@router.get(
    "/sync/proposal/{proposal_id}",
    dependencies=[Depends(get_current_user)],
    include_in_schema=SYNC_ROUTES_IN_SCHEMA,
    tags=["sync"],
)
<<<<<<< HEAD
async def sync_proposal(
    request: Request, proposal_id: str, sync_source: JobSyncSource = JobSyncSource.PASS
) -> BackgroundJob:
    sync_params = JobSyncParameters(
        proposal_id=str(proposal_id), sync_source=sync_source
    )
=======
async def sync_proposal(request: Request, proposal_id: str) -> BackgroundJob:
    sync_params = JobSyncParameters(proposal_id=proposal_id)
>>>>>>> b66e2017
    job = await background_service.create_background_job(
        JobActions.synchronize_proposal,
        sync_parameters=sync_params,
    )
    return job


@router.get(
    "/sync/proposal/types/{facility}",
    include_in_schema=SYNC_ROUTES_IN_SCHEMA,
    tags=["sync"],
)
async def sync_proposal_types(
    facility: FacilityName = FacilityName.nsls2,
    sync_source: JobSyncSource = JobSyncSource.PASS,
):
    sync_params = JobSyncParameters(facility=facility, sync_source=sync_source)
    job = await background_service.create_background_job(
        JobActions.synchronize_proposal_types,
        sync_parameters=sync_params,
    )
    return job


@router.get(
    "/sync/proposals/cycle/{cycle}",
    dependencies=[Depends(get_current_user)],
    include_in_schema=SYNC_ROUTES_IN_SCHEMA,
    tags=["sync"],
)
async def sync_proposals_for_cycle(
    request: Request, cycle: str, sync_source: JobSyncSource = JobSyncSource.PASS
) -> BackgroundJob:
    sync_params = JobSyncParameters(cycle=cycle, sync_source=sync_source)
    job = await background_service.create_background_job(
        JobActions.synchronize_proposals_for_cycle,
        sync_parameters=sync_params,
    )
    return job


@router.get(
    "/sync/proposals/facility/{facility}",
    dependencies=[Depends(get_current_user)],
    include_in_schema=SYNC_ROUTES_IN_SCHEMA,
    tags=["sync"],
)
async def sync_all_proposals_for_facility(
    request: Request, facility: FacilityName = FacilityName.nsls2
) -> BackgroundJob:
    """
    Synchronizes all proposals for a given facility.  This only uses the Universal Proposal System as the source.

    Args:
        facility (FacilityName, optional): The facility name. Defaults to FacilityName.nsls2.

    Returns:
        BackgroundJob: The background job for the synchronization process.
    """
    sync_params = JobSyncParameters(
        facility=facility, sync_source=JobSyncSource.universal_proposal_system
    )
    job = await background_service.create_background_job(
        JobActions.synchronize_all_proposals,
        sync_parameters=sync_params,
    )
    return job


@router.get(
    "/sync/cycles/{facility}", include_in_schema=SYNC_ROUTES_IN_SCHEMA, tags=["sync"]
)
async def sync_cycles(
    facility: FacilityName = FacilityName.nsls2,
    sync_source: JobSyncSource = JobSyncSource.PASS,
):
    sync_params = JobSyncParameters(facility=facility, sync_source=sync_source)
    job = await background_service.create_background_job(
        JobActions.synchronize_cycles,
        sync_parameters=sync_params,
    )
    return job


@router.get(
    "/sync/update-cycles/{facility}",
    include_in_schema=SYNC_ROUTES_IN_SCHEMA,
    tags=["sync"],
)
async def sync_update_cycles(
    request: fastapi.Request,
    facility: FacilityName = FacilityName.nsls2,
    cycle: Optional[str] = None,
):
    sync_params = JobSyncParameters(
<<<<<<< HEAD
        facility=facility,
        cycle=cycle,
=======
        facility=facility, sync_source=JobSyncSource.PASS
>>>>>>> b66e2017
    )

    job = await background_service.create_background_job(
        JobActions.update_cycle_information,
        sync_parameters=sync_params,
    )
    return job<|MERGE_RESOLUTION|>--- conflicted
+++ resolved
@@ -13,7 +13,7 @@
 )
 from nsls2api.services import background_service
 
-SYNC_ROUTES_IN_SCHEMA = False
+SYNC_ROUTES_IN_SCHEMA = True
 
 router = fastapi.APIRouter(tags=["jobs"])
 
@@ -48,17 +48,12 @@
     include_in_schema=SYNC_ROUTES_IN_SCHEMA,
     tags=["sync"],
 )
-<<<<<<< HEAD
 async def sync_proposal(
     request: Request, proposal_id: str, sync_source: JobSyncSource = JobSyncSource.PASS
 ) -> BackgroundJob:
     sync_params = JobSyncParameters(
         proposal_id=str(proposal_id), sync_source=sync_source
     )
-=======
-async def sync_proposal(request: Request, proposal_id: str) -> BackgroundJob:
-    sync_params = JobSyncParameters(proposal_id=proposal_id)
->>>>>>> b66e2017
     job = await background_service.create_background_job(
         JobActions.synchronize_proposal,
         sync_parameters=sync_params,
@@ -154,12 +149,7 @@
     cycle: Optional[str] = None,
 ):
     sync_params = JobSyncParameters(
-<<<<<<< HEAD
-        facility=facility,
-        cycle=cycle,
-=======
         facility=facility, sync_source=JobSyncSource.PASS
->>>>>>> b66e2017
     )
 
     job = await background_service.create_background_job(
