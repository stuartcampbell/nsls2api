--- conflicted
+++ resolved
@@ -37,12 +37,12 @@
     proposal_id: str
     title: str
 
-<<<<<<< HEAD
+
 class ProposalDiagnostics(pydantic.BaseModel):
     proposal_id: str
     title: str
     updated: datetime.datetime
-=======
+
 
 class SingleProposal(pydantic.BaseModel):
     proposal: Proposal
@@ -121,4 +121,3 @@
     count: int
     page_size: int | None = None
     page: int | None = None
->>>>>>> 39937c87
