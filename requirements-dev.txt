# This file was autogenerated by uv via the following command:
#    uv pip compile requirements-dev.in -o requirements-dev.txt
aiohappyeyeballs==2.4.0
    # via aiohttp
aiohttp==3.10.5
<<<<<<< HEAD
    # via
    #   aiohttp-jinja2
    #   textual-dev
    #   textual-serve
aiohttp-jinja2==1.6
    # via textual-serve
=======
    # via textual-dev
>>>>>>> b66e2017
aiosignal==1.3.1
    # via aiohttp
annotated-types==0.7.0
    # via pydantic
anyio==4.4.0
    # via asyncer
asttokens==2.4.1
    # via stack-data
asyncer==0.0.8
    # via -r requirements-dev.in
attrs==24.2.0
    # via aiohttp
black==24.8.0
    # via -r requirements-dev.in
blinker==1.8.2
    # via flask
brotli==1.1.0
    # via geventhttpclient
bunnet==1.3.0
    # via -r requirements-dev.in
<<<<<<< HEAD
certifi==2024.8.30
=======
certifi==2024.7.4
>>>>>>> b66e2017
    # via
    #   geventhttpclient
    #   requests
charset-normalizer==3.3.2
    # via requests
click==8.1.7
    # via
    #   black
    #   bunnet
    #   flask
    #   textual-dev
configargparse==1.7
    # via locust
decorator==5.1.1
    # via ipython
dnspython==2.6.1
    # via pymongo
executing==2.1.0
    # via stack-data
<<<<<<< HEAD
faker==28.4.1
    # via -r requirements-dev.in
=======
>>>>>>> b66e2017
flask==3.0.3
    # via
    #   flask-cors
    #   flask-login
    #   locust
flask-cors==5.0.0
    # via locust
flask-login==0.6.3
    # via locust
frozenlist==1.4.1
    # via
    #   aiohttp
    #   aiosignal
gevent==24.2.1
    # via
    #   geventhttpclient
    #   locust
geventhttpclient==2.3.1
    # via locust
greenlet==3.0.3
    # via gevent
idna==3.8
    # via
    #   anyio
    #   requests
    #   yarl
iniconfig==2.0.0
    # via pytest
<<<<<<< HEAD
ipython==8.27.0
=======
ipython==8.26.0
>>>>>>> b66e2017
    # via -r requirements-dev.in
itsdangerous==2.2.0
    # via flask
jedi==0.19.1
    # via ipython
jinja2==3.1.4
    # via
    #   aiohttp-jinja2
    #   flask
    #   textual-serve
lazy-model==0.2.0
    # via bunnet
linkify-it-py==2.0.3
    # via markdown-it-py
<<<<<<< HEAD
locust==2.31.5
=======
locust==2.31.4
>>>>>>> b66e2017
    # via -r requirements-dev.in
markdown-it-py==3.0.0
    # via
    #   mdit-py-plugins
    #   rich
    #   textual
markupsafe==2.1.5
    # via
    #   jinja2
    #   werkzeug
matplotlib-inline==0.1.7
    # via ipython
<<<<<<< HEAD
mdit-py-plugins==0.4.2
=======
mdit-py-plugins==0.4.1
>>>>>>> b66e2017
    # via markdown-it-py
mdurl==0.1.2
    # via markdown-it-py
msgpack==1.1.0
    # via
    #   locust
    #   textual-dev
multidict==6.1.0
    # via
    #   aiohttp
    #   yarl
mypy-extensions==1.0.0
    # via black
packaging==24.1
    # via
    #   black
    #   pytest
parso==0.8.4
    # via jedi
pathspec==0.12.1
    # via black
pexpect==4.9.0
    # via ipython
<<<<<<< HEAD
platformdirs==4.3.2
    # via
    #   black
    #   textual
=======
platformdirs==4.2.2
    # via black
>>>>>>> b66e2017
pluggy==1.5.0
    # via pytest
prompt-toolkit==3.0.47
    # via ipython
psutil==6.0.0
    # via locust
ptyprocess==0.7.0
    # via pexpect
pure-eval==0.2.3
    # via stack-data
<<<<<<< HEAD
pydantic==2.9.1
    # via
    #   bunnet
    #   lazy-model
pydantic-core==2.23.3
=======
pydantic==2.8.2
    # via
    #   bunnet
    #   lazy-model
pydantic-core==2.20.1
>>>>>>> b66e2017
    # via pydantic
pygments==2.18.0
    # via
    #   ipython
    #   rich
pymongo==4.8.0
    # via bunnet
<<<<<<< HEAD
pytest==8.3.3
    # via -r requirements-dev.in
python-dateutil==2.9.0.post0
    # via faker
=======
pytest==8.3.2
    # via -r requirements-dev.in
>>>>>>> b66e2017
pyzmq==26.2.0
    # via locust
requests==2.32.3
    # via locust
<<<<<<< HEAD
rich==13.8.1
    # via
    #   textual
    #   textual-serve
ruff==0.6.4
    # via -r requirements-dev.in
setuptools==74.1.2
    # via
    #   zope-event
    #   zope-interface
six==1.16.0
=======
rich==13.8.0
    # via textual
ruff==0.6.2
    # via -r requirements-dev.in
setuptools==73.0.1
>>>>>>> b66e2017
    # via
    #   zope-event
    #   zope-interface
six==1.16.0
    # via asttokens
sniffio==1.3.1
    # via anyio
stack-data==0.6.3
    # via ipython
<<<<<<< HEAD
textual==0.79.1
    # via
    #   textual-dev
    #   textual-serve
textual-dev==1.6.1
=======
textual==0.78.0
    # via textual-dev
textual-dev==1.5.1
>>>>>>> b66e2017
    # via -r requirements-dev.in
textual-serve==1.1.1
    # via textual-dev
toml==0.10.2
    # via bunnet
traitlets==5.14.3
    # via
    #   ipython
    #   matplotlib-inline
typing-extensions==4.12.2
    # via
    #   pydantic
    #   pydantic-core
    #   textual
    #   textual-dev
uc-micro-py==1.0.3
    # via linkify-it-py
urllib3==2.2.2
    # via
    #   geventhttpclient
    #   requests
wcwidth==0.2.13
    # via prompt-toolkit
werkzeug==3.0.4
    # via
    #   flask
    #   flask-login
    #   locust
yarl==1.11.1
    # via aiohttp
zope-event==5.0
    # via gevent
<<<<<<< HEAD
zope-interface==7.0.3
=======
zope-interface==7.0.2
>>>>>>> b66e2017
    # via gevent<|MERGE_RESOLUTION|>--- conflicted
+++ resolved
@@ -3,16 +3,12 @@
 aiohappyeyeballs==2.4.0
     # via aiohttp
 aiohttp==3.10.5
-<<<<<<< HEAD
     # via
     #   aiohttp-jinja2
     #   textual-dev
     #   textual-serve
 aiohttp-jinja2==1.6
     # via textual-serve
-=======
-    # via textual-dev
->>>>>>> b66e2017
 aiosignal==1.3.1
     # via aiohttp
 annotated-types==0.7.0
@@ -33,11 +29,7 @@
     # via geventhttpclient
 bunnet==1.3.0
     # via -r requirements-dev.in
-<<<<<<< HEAD
 certifi==2024.8.30
-=======
-certifi==2024.7.4
->>>>>>> b66e2017
     # via
     #   geventhttpclient
     #   requests
@@ -57,11 +49,6 @@
     # via pymongo
 executing==2.1.0
     # via stack-data
-<<<<<<< HEAD
-faker==28.4.1
-    # via -r requirements-dev.in
-=======
->>>>>>> b66e2017
 flask==3.0.3
     # via
     #   flask-cors
@@ -90,11 +77,7 @@
     #   yarl
 iniconfig==2.0.0
     # via pytest
-<<<<<<< HEAD
 ipython==8.27.0
-=======
-ipython==8.26.0
->>>>>>> b66e2017
     # via -r requirements-dev.in
 itsdangerous==2.2.0
     # via flask
@@ -109,11 +92,7 @@
     # via bunnet
 linkify-it-py==2.0.3
     # via markdown-it-py
-<<<<<<< HEAD
 locust==2.31.5
-=======
-locust==2.31.4
->>>>>>> b66e2017
     # via -r requirements-dev.in
 markdown-it-py==3.0.0
     # via
@@ -126,11 +105,7 @@
     #   werkzeug
 matplotlib-inline==0.1.7
     # via ipython
-<<<<<<< HEAD
 mdit-py-plugins==0.4.2
-=======
-mdit-py-plugins==0.4.1
->>>>>>> b66e2017
     # via markdown-it-py
 mdurl==0.1.2
     # via markdown-it-py
@@ -154,15 +129,10 @@
     # via black
 pexpect==4.9.0
     # via ipython
-<<<<<<< HEAD
 platformdirs==4.3.2
     # via
     #   black
     #   textual
-=======
-platformdirs==4.2.2
-    # via black
->>>>>>> b66e2017
 pluggy==1.5.0
     # via pytest
 prompt-toolkit==3.0.47
@@ -173,19 +143,11 @@
     # via pexpect
 pure-eval==0.2.3
     # via stack-data
-<<<<<<< HEAD
 pydantic==2.9.1
     # via
     #   bunnet
     #   lazy-model
 pydantic-core==2.23.3
-=======
-pydantic==2.8.2
-    # via
-    #   bunnet
-    #   lazy-model
-pydantic-core==2.20.1
->>>>>>> b66e2017
     # via pydantic
 pygments==2.18.0
     # via
@@ -193,20 +155,12 @@
     #   rich
 pymongo==4.8.0
     # via bunnet
-<<<<<<< HEAD
 pytest==8.3.3
     # via -r requirements-dev.in
-python-dateutil==2.9.0.post0
-    # via faker
-=======
-pytest==8.3.2
-    # via -r requirements-dev.in
->>>>>>> b66e2017
 pyzmq==26.2.0
     # via locust
 requests==2.32.3
     # via locust
-<<<<<<< HEAD
 rich==13.8.1
     # via
     #   textual
@@ -218,33 +172,18 @@
     #   zope-event
     #   zope-interface
 six==1.16.0
-=======
-rich==13.8.0
-    # via textual
-ruff==0.6.2
-    # via -r requirements-dev.in
-setuptools==73.0.1
->>>>>>> b66e2017
-    # via
-    #   zope-event
-    #   zope-interface
-six==1.16.0
-    # via asttokens
+    # via
+    #   asttokens
+    #   python-dateutil
 sniffio==1.3.1
     # via anyio
 stack-data==0.6.3
     # via ipython
-<<<<<<< HEAD
 textual==0.79.1
     # via
     #   textual-dev
     #   textual-serve
 textual-dev==1.6.1
-=======
-textual==0.78.0
-    # via textual-dev
-textual-dev==1.5.1
->>>>>>> b66e2017
     # via -r requirements-dev.in
 textual-serve==1.1.1
     # via textual-dev
@@ -277,9 +216,5 @@
     # via aiohttp
 zope-event==5.0
     # via gevent
-<<<<<<< HEAD
 zope-interface==7.0.3
-=======
-zope-interface==7.0.2
->>>>>>> b66e2017
     # via gevent